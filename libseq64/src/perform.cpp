--- conflicted
+++ resolved
@@ -24,11 +24,7 @@
  * \library       sequencer64 application
  * \author        Seq24 team; modifications by Chris Ahlstrom and Tim Deagan
  * \date          2015-07-24
-<<<<<<< HEAD
- * \updates       2017-05-28
-=======
  * \updates       2017-05-29
->>>>>>> b5ec8987
  * \license       GNU GPLv2 or above
  *
  *  This class is probably the single most important class in Sequencer64, as
