#ifndef SEQ64_FEATURES_H
#define SEQ64_FEATURES_H

/*
 *  This file is part of seq24/sequencer64.
 *
 *  seq24 is free software; you can redistribute it and/or modify
 *  it under the terms of the GNU General Public License as published by
 *  the Free Software Foundation; either version 2 of the License, or
 *  (at your option) any later version.
 *
 *  seq24 is distributed in the hope that it will be useful,
 *  but WITHOUT ANY WARRANTY; without even the implied warranty of
 *  MERCHANTABILITY or FITNESS FOR A PARTICULAR PURPOSE.  See the
 *  GNU General Public License for more details.
 *
 *  You should have received a copy of the GNU General Public License
 *  along with seq24; if not, write to the Free Software
 *  Foundation, Inc., 59 Temple Place, Suite 330, Boston, MA  02111-1307  USA
 */

/**
 * \file          seq64_features.h
 *
 *    This module summarizes or defines all of the configure and build-time
 *    options available for Sequencer64.
 *
 * \library       sequencer64 application
 * \author        Chris Ahlstrom
 * \date          2016-08-19
<<<<<<< HEAD
 * \updates       2017-05-13
=======
 * \updates       2017-05-21
>>>>>>> 877228a8
 * \license       GNU GPLv2 or above
 *
 *    Some options (the "USE_xxx" options) specify experimental and
 *    unimplemented features.  Some options (the "SEQ64_xxx" options)
 *    might be experimental, or not, but are definitely supported, if defined,
 *    and may become configure-time options.
 *
 *    Some options are available (or can be disabled) by running the
 *    "configure" script generated using the configure.ac file.  These
 *    options are things that a normal user or a seq24 aficianado might want to
 *    disable.  They are defined as desired, in the auto-generated
 *    seq64-config.h file in the top-level "include" directory.
 *
 *    The rest of the options can be modified only by editing the source code
 *    (soon to be this file) to enable or disable features.  These options are
 *    those that we feel more strongly about.
 *
 *    Currently, we've tested all the experimental options to the extent of
 *    building them successfully.  However, enabling them is currently
 *    TEMPORARY; we want to build with them all disabled, and enable them
 *    one-by-one in a controlled, tested manner.
 */

#include <string>

#ifdef PLATFORM_WINDOWS
#include "configwin32.h"
#else
#include "seq64-config.h"
#endif

/**
 * Odds and ends that we missed.  This value allows non-notes to be included
 * in a selection for movement or other adjustment.
 */

#define USE_NON_NOTE_EVENT_ADJUSTMENT   /* see sequence.cpp                 */

/**
 * Currently, many macros are undefined as tentative or experimental.
 */

/**
 *  Adds a seqedit menu option to expand a pattern/sequence by doubling it, or
 *  to compress a pattern/sequence by halving it.  These operations are
 *  accomplished by the sequence::multiply_patten() function.
 */

#undef  USE_STAZED_COMPANDING

/**
 *  Adds: (1) skipping some bars in drawing the grid in perftime, to allow for
 *  in-tight zoom levels; (2) setting and grabbing the focus in seqedit if the
 *  sequence has been given a name (and thus presumably been edited).
 */

#undef  USE_STAZED_EXTRAS

/**
 *  If defined, adds some extra snap values to the perfedit snap menu.
 *  We suspect there's a more elegant way to handle getting snap to handle
 *  varying zoom values and things like triplets, but we want to make sure
 *  this code at least compiles.
 */

#undef  USE_STAZED_EXTRA_SNAPS

/**
 *  Adds more SYSEX processing, plus the ability to read SYSEX information
 *  from a file.
 */

#undef  USE_SYSEX_PROCESSING            /* disabled in Seq24 as well        */

/**
 *  This is a big one, bringing in some massive changes to how JACK is
 *  handled.  It looks good, complex, but now proven, and the only option.
 *
 *  #define USE_STAZED_JACK_SUPPORT
 */

/**
 *  Enables using the lfownd dialog to control the envelope of certain events
 *  in seqedit's seqdata pane.  We're not too keen on the user interface,
 *  though.  However, it is now a configure option, and is now enabled by
 *  default.
 *
 *  #define SEQ64_STAZED_LFO_SUPPORT
 */

/**
 *  Provides support for up to a 3 x 2 array of mainwids.
 */

#define SEQ64_MULTI_MAINWID

/**
 *  Adds a button to disable the main menu in the main window.  Adds a button
 *  to set the Song (versus Live) mode from  the main menu in the main window.
 *  There is also an other, less public macro, SEQ64_MENU_BUTTON_PIXMAPS,
 *  that selects between using pixmaps to represent the "Song"/"Live",
 *  "Muting", and "Menu" buttons in the mainwnd window, or the text
 *  equivalents.  That value can be found in the seq_gtkmm2/include/mainwnd.hpp
 *  file, should one want to use text instead.
 */

#define SEQ64_STAZED_MENU_BUTTONS

/**
 *  If defined, this macro adds a small button next to the BPM setting that
 *  can be used to calculate a tempo based on the user's periodic clicks.
 *  (Later, a shortcut key will be added).  Inspired by a request from user
 *  alejg.
 */

#define SEQ64_MAINWND_TAP_BUTTON

/**
 *  In the perform object, replaces a direct call to sequence::stream_event()
 *  with a call to mastermidibus::dump_midi_input(), which then is supposed to
 *  allocate the event to the sequence that has a matching channel.
 *
 *  Unlike in Seq32, however, this is currently a member option in the sequence
 *  class.  We will want to make it a run-time option and then remove this
 *  macro here.
 */

#undef  USE_STAZED_MIDI_DUMP

/**
 *  Adds the ability to select odd/even notes in seqedit.
 */

#undef  USE_STAZED_ODD_EVEN_SELECTION

/**
 *  Not yet defined.
 */

#undef  USE_STAZED_SELECTION_EXTENSIONS

/**
 *  Not yet defined.
 */

#undef  USE_STAZED_PLAYING_CONTROL

/**
 *  Not yet defined.
 */

#undef  USE_STAZED_RANDOMIZE_SUPPORT

/**
 *  Not yet defined.
 */

#undef  USE_STAZED_SEQDATA_EXTENSIONS

/**
 *  Not yet defined.
 */

#undef  USE_STAZED_SHIFT_SUPPORT

/**
 *  Stazed implementation of auto-scroll.
 */

#undef  USE_STAZED_PERF_AUTO_SCROLL

/*
 * To recapitulate, all the options above are experimental and in progress.
 */

/**
 * Configure-time options.
 *
 *    - SEQ64_HAVE_LIBASOUND
 *    - SEQ64_HIGHLIGHT_EMPTY_SEQS
 *    - SEQ64_JACK_SESSION
 *    - SEQ64_JACK_SUPPORT
 *    - SEQ64_LASH_SUPPORT
 *    - SEQ64_PAUSE_SUPPORT
 *    - SEQ64_STAZED_CHORD_GENERATOR
 *    - SEQ64_STAZED_TRANSPOSE
 *    - SEQ64_STAZED_LFO_SUPPORT
 */

/*
 * Edit-time (permanent) options.
 */

/**
 *  EXPERIMENTAL.  Not yet working.  A very tough problem.
 *  The idea is to go into an auto-screen-set mode via a menu entry, where the
 *  current screen-set is queued for muting, while the next selected
 *  screen-set is queued for unmuting.
 *  DO NOT ENABLE AT THIS TIME.
 */

#undef  SEQ64_USE_AUTO_SCREENSET_QUEUE

/**
 *  Try to highlight the selected pattern using black-on-cyan
 *  coloring, in addition to the red progress bar marking that already exists.
 *  Moved from seqmenu.  Seems to work pretty well now.
 */

#define SEQ64_EDIT_SEQUENCE_HIGHLIGHT

/**
 *  This special value of zoom sets the zoom according to a power of two
 *  related to the PPQN value of the song.  Is this really used?
 */

#define SEQ64_USE_ZOOM_POWER_OF_2       0

/*
 * Others
 */

/**
 *  This provides a build option for having the pattern editor window scroll
 *  to keep of with the progress bar, for sequences that are longer than the
 *  measure or two that a pattern window will show.
 *
 *  We thought about making this a configure option or a run-time option, but
 *  this kind of scrolling is a universal convention of MIDI sequencers.  If
 *  you really don't like this feature, let me know, and I will make it a
 *  configure option.  We could also disable it it "legacy" mode, which also
 *  disables a lot of other features.
 *
 * \warning
 *      This code might still have issues with interactions between triggers
 *      and gaps in the performance (song) window when JACK transport is
 *      active.  Still investigating.
 */

#define SEQ64_FOLLOW_PROGRESS_BAR

/**
 * \obsolete
 *      Now a permanent setting.
 *
 *  Currently enabled by default, this macro turns on code that scrolls the
 *  sequence/pattern editor horizontally to keep the progress bar in view for
 *  long patterns, as the tune plays.
 *
 *      #define SEQ64_HANDLE_TIMESIG_AND_TEMPO
 */

/**
 *  Let's try using lighter solid lines in the piano rolls and see how it
 *  looks.  It looks a little better.
 */

#define SEQ64_SOLID_PIANOROLL_GRID

/**
 *  An option we've preserved from Seq24, but have disabled until we find a
 *  need for it, is to tally some "statistics" about recording and playback.
 */

#undef  SEQ64_STATISTICS_SUPPORT

/**
 *  Provides additional sequence menu entries from Seq32 that we think are
 *  pretty useful no matter what.  Now a permanent option.
 *
 *  #define SEQ64_STAZED_EDIT_MENU
 */

/**
 *  A color option.
 */

#define SEQ64_USE_BLACK_SELECTION_BOX

/**
 * This macro indicates an experimental feature where we are tyring to see
 * if using std::multimap as an event-container has any benefits over
 * using std::list.  Define this macro to use the multimap.  So far, we
 * recommend using it.  In debug mode, the b4uacuse MIDI files take about 8
 * seconds (!) to load using the list, but barely any time to load using the
 * multimap.  It turns out the multimap does have issues; one must be careful
 * dealing with insertions since multiple events with the same keys can be
 * load.  This caused an issue with copy/paste leaving unlinked notes that
 * would either play forever or not play at all.  A good fix was provided by
 * user 0rel.
 *
 * We have another issue.  On a low-end, single-core, 32-bit laptop, the
 * new b4uacuse-stress.midi file (1.5 Mb!) loads in a couple seconds with the
 * map implementation, but takes 13 minutes (!) to load with the list
 * implementation.  But it can't play properly from the map; it can play
 * somewhat properly from the list.  We've added code to sort the event list
 * after the fact when loading the file, which speeds things up.  But, as
 * the contrib/notes/ev*.png files show, the events are drawn funny in the
 * pattern slot.  They play fine, though.  Still exploring this issue.
 */

#undef  SEQ64_USE_EVENT_MAP             /* the map seems to work well!  */

/**
 *  Determins which implementation of a MIDI byte container is used.
 *  See the midifile module.
 */

#define SEQ64_USE_MIDI_VECTOR           /* as opposed to the MIDI list      */

/**
 *  Enables some mute-group patches contributed by a Sequencer64 user.
 */

#define SEQ64_USE_TDEAGAN_CODE

/*
 * #define SEQ64_USE_DEBUG_OUTPUT (normally disabled)
 */

#endif      // SEQ64_FEATURES_H

/*
 * Global (free) functions.
 */

extern const std::string & seq_app_name ();
extern const std::string & seq_client_name ();
extern const std::string & seq_version ();

/*
 * seq64_features.h
 *
 * vim: sw=4 ts=4 wm=4 et ft=cpp
 */
<|MERGE_RESOLUTION|>--- conflicted
+++ resolved
@@ -28,11 +28,7 @@
  * \library       sequencer64 application
  * \author        Chris Ahlstrom
  * \date          2016-08-19
-<<<<<<< HEAD
- * \updates       2017-05-13
-=======
- * \updates       2017-05-21
->>>>>>> 877228a8
+ * \updates       2017-05-24
  * \license       GNU GPLv2 or above
  *
  *    Some options (the "USE_xxx" options) specify experimental and
