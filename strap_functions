--- conflicted
+++ resolved
@@ -8,11 +8,7 @@
 # \library    	Any project
 # \author     	Chris Ahlstrom
 # \date       	2015-07-24
-<<<<<<< HEAD
-# \update     	2017-09-08
-=======
-# \update     	2017-11-17
->>>>>>> 8e8ff237
+# \update     	2018-02-18
 # \version    	$Revision$
 # \license    	$XPC_SUITE_GPL_LICENSE$
 #
