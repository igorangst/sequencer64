--- conflicted
+++ resolved
@@ -6,11 +6,7 @@
 dnl \library       Sequencer64
 dnl \author        Chris Ahlstrom
 dnl \date          2015-09-11
-<<<<<<< HEAD
-dnl \update        2016-01-19
-=======
-dnl \update        2016-01-18
->>>>>>> 1e642edb
+dnl \update        2016-01-21
 dnl \version       $Revision$
 dnl \license       $XPC_SUITE_GPL_LICENSE$
 dnl
@@ -448,13 +444,8 @@
 
 AH_TOP(
 
-<<<<<<< HEAD
-#define VERSION_DATE_SHORT "2015-01-19"
+#define VERSION_DATE_SHORT "2015-01-21"
 #define VERSION "0.9.9.14"
-=======
-#define VERSION_DATE_SHORT "2015-01-18"
-#define VERSION "0.9.9.13"
->>>>>>> 1e642edb
 
 )
 
